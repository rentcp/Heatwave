--- conflicted
+++ resolved
@@ -30,16 +30,12 @@
 			"TotCld_4_CCfinal_threshold_is_max": false,
 			"all_spots_avg_threshold": 0.0,
 			"all_spots_avg_threshold_is_max": false,
-<<<<<<< HEAD
-            
-            "gca_threshold": 0,
+          
+      "gca_threshold": 0,
 	    "gca_is_max": false,
-=======
-            "gca_threshold": 0,
-            "gca_is_max": false,
->>>>>>> ee1b3889
+
 			"solzen_threshold": 0,
-            "solzen_is_max": false,
+      "solzen_is_max": false,
 			
 			"num_batches": 0,
 
