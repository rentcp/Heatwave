        {
            "data_directory": ".",
            "output_directory": ".",
            
            "date_range_start": "1/1/2019",
            "date_range_end": "1/1/2019",
            
            "time_range_start": "00:00",
            "time_range_end": "23:59",
            
            "min_latitude": -90,
            "max_latitude": -80,
            "min_longitude": -180,
            "max_longitude": -0.001,
            "include_prime_meridian": false,
            
            "data_quality_best": true,
            "data_quality_enough": true,
            "data_quality_worst": false,
            
            "dust_flag_no_dust": true,
            "dust_flag_single_fov": true,
            "dust_flag_detected": true,
            
            "landfrac_threshold": 1.0,
			"landfrac_threshold_is_max": true,
            "noise_amp": false,

			"TotCld_4_CCfinal_threshold": 0.0,
			"TotCld_4_CCfinal_threshold_is_max": false,
			"all_spots_avg_threshold": 0.0,
			"all_spots_avg_threshold_is_max": false,
            
            "gca_threshold": 0,
<<<<<<< HEAD
	    "gca_is_max": false,
=======
            "gca_is_max": false,
>>>>>>> ee1b3889
			"solzen_threshold": 0,
            "solzen_is_max": false,
			
			"num_batches": 0,

			"examine_wavenumber_mode": false,
			"selected_wavenumber": 818.933,

			"scanang_limit": 50,
			"inside_scanang": true,
		
			"test_hdf_output": true
        }<|MERGE_RESOLUTION|>--- conflicted
+++ resolved
@@ -31,14 +31,11 @@
 			"all_spots_avg_threshold": 0.0,
 			"all_spots_avg_threshold_is_max": false,
             
-            "gca_threshold": 0,
-<<<<<<< HEAD
+      "gca_threshold": 0,
 	    "gca_is_max": false,
-=======
-            "gca_is_max": false,
->>>>>>> ee1b3889
+
 			"solzen_threshold": 0,
-            "solzen_is_max": false,
+      "solzen_is_max": false,
 			
 			"num_batches": 0,
 
